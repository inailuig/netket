from .abstract_hilbert import AbstractHilbert
from .hilbert_index import HilbertIndex
from ._deprecations import graph_to_N_depwarn

from numba import jit
import numpy as _np
from netket import random as _random
from netket.graph import AbstractGraph

from typing import Optional, List, Callable
from numbers import Real


class CustomHilbert(AbstractHilbert):
    r"""A custom hilbert space with discrete local quantum numbers."""

    def __init__(
        self,
        local_states: Optional[List[Real]],
        N: int = 1,
<<<<<<< HEAD
        constraint_fn: Optional[Callable] = None,
=======
        constraints: Optional = None,
        graph: Optional[AbstractGraph] = None,
>>>>>>> 83994894
    ):
        r"""
        Constructs a new ``CustomHilbert`` given a list of eigenvalues of the states and
        a number of sites, or modes, within this hilbert space.

        Args:
            local_states (list or None): Eigenvalues of the states. If the allowed states are an
                         infinite number, None should be passed as an argument.
            N: Number of modes in this hilbert space (default 1).
            constraint_fn: A function specifying constraints on the quantum numbers.
                        Given a batch of quantum numbers it should return a vector
                        of bools specifying whether those states are valid or not.

        Examples:
           Simple custom hilbert space.

           >>> from netket.hilbert import CustomHilbert
           >>> g = Hypercube(length=10,n_dim=2,pbc=True)
           >>> hi = CustomHilbert(local_states=[-1232, 132, 0], N=100)
           >>> print(hi.size)
           100
        """
        N = graph_to_N_depwarn(N=N, graph=graph)

        assert isinstance(N, int)

        self._size = N

        self._is_finite = local_states is not None

        if self._is_finite:
            self._local_states = _np.asarray(local_states)
            assert self._local_states.ndim == 1
            self._local_size = self._local_states.shape[0]
            self._local_states = self._local_states.tolist()
        else:
            self._local_states = None
            self._local_size = _np.iinfo(_np.intp).max

        self._has_constraint = constraint_fn is not None
        self._constraint_fn = constraint_fn

        self._hilbert_index = None

        super().__init__()

    @property
    def size(self):
        r"""int: The total number number of degrees of freedom."""
        return self._size

    @property
    def is_discrete(self):
        r"""bool: Whether the hilbert space is discrete."""
        return True

    @property
    def local_size(self):
        r"""int: Size of the local degrees of freedom that make the total hilbert space."""
        return self._local_size

    @property
    def local_states(self):
        r"""list[float] or None: A list of discreet local quantum numbers.
        If the local states are infinitely many, None is returned."""
        return self._local_states

    @property
    def n_states(self):
        r"""int: The total dimension of the many-body Hilbert space.
        Throws an exception iff the space is not indexable."""

        hind = self._get_hilbert_index()

        if not self._has_constraint:
            return hind.n_states
        else:
            return self._bare_numbers.shape[0]

    @property
    def is_finite(self):
        r"""bool: Whether the local hilbert space is finite."""
        return self._is_finite

    def numbers_to_states(self, numbers, out=None):
        r"""Returns the quantum numbers corresponding to the n-th basis state
        for input n. n is an array of integer indices such that numbers[k]=Index(states[k]).
        Throws an exception iff the space is not indexable.
        Args:
            numbers: Batch of input numbers to be converted into arrays of quantum numbers.
            out: Array of quantum numbers corresponding to numbers.
                 If None, memory is allocated.
        """

        hind = self._get_hilbert_index()
        return hind.numbers_to_states(self._to_bare_numbers(numbers), out)

    def states_to_numbers(self, states, out=None):
        r"""Returns the basis state number corresponding to given quantum states.
        The states are given in a batch, such that states[k] has shape (hilbert.size).
        Throws an exception iff the space is not indexable.
        Args:
            states: Batch of states to be converted into the corresponding integers.
            out: Array of integers such that out[k]=Index(states[k]).
                 If None, memory is allocated.
        """
        hind = self._get_hilbert_index()

        out = self._to_constrained_numbers_kernel(
            self._has_constraint,
            self._bare_numbers,
            hind.states_to_numbers(states, out),
        )

        return out

    def random_state(self, *, batch=None, out=None, rgen=None):
        r"""Member function generating uniformely distributed local random states.

        Args:
            out: If provided, the random quantum numbers will be inserted into this array.
                 It should be of the appropriate shape and dtype.
            rgen: The random number generator. If None, the global
                  NetKet random number generator is used.

        Examples:
           Test that a new random state is a possible state for the hilbert
           space.

           >>> import netket as nk
           >>> import numpy as np
           >>> hi = nk.hilbert.Boson(n_max=3, N=4)
           >>> rstate = hi.random_state()
           >>> local_states = hi.local_states
           >>> print(rstate[0] in local_states)
           True
        """
        if not self.is_discrete or not self.is_finite or self._has_constraint:
            raise NotImplementedError()

        # Default version for discrete hilbert spaces without constraints.
        # More specialized initializations can be defined in the derived classes.
        shape = (batch, self._size) if batch is not None else (self._size,)

        if out is None:
            out = _np.empty(shape=shape)
        if rgen is None:
            rgen = _random

        out[:] = rgen.choice(self.local_states, size=shape)

        return out

    def _get_hilbert_index(self):
        if self._hilbert_index is None:
            if not self.is_indexable:
                raise RuntimeError("The hilbert space is too large to be indexed.")

            self._hilbert_index = HilbertIndex(
                _np.asarray(self.local_states, dtype=_np.float64), self.size
            )

            if self._has_constraint:
                self._bare_numbers = self._gen_to_bare_numbers(
                    self._constraint_fn(self._hilbert_index.all_states())
                )
            else:
                self._bare_numbers = _np.empty(0, dtype=_np.intp)

        return self._hilbert_index

    def _to_bare_numbers(self, numbers):
        if self._constraint_fn is None:
            return numbers
        else:
            return self._bare_numbers[numbers]

    @staticmethod
    @jit(nopython=True)
    def _gen_to_bare_numbers(conditions):
        return _np.nonzero(conditions)[0]

    @staticmethod
    @jit(nopython=True)
    def _to_constrained_numbers_kernel(has_constraint, bare_numbers, numbers):
        if not has_constraint:
            return numbers
        else:
            found = _np.searchsorted(bare_numbers, numbers)
            if _np.max(found) >= bare_numbers.shape[0]:
                raise RuntimeError(
                    "The required state does not satisfy the given constraints."
                )
            return found

    def __pow__(self, n):
        if self._has_constraint:
            raise NotImplementedError(
                """Cannot exponentiate a CustomHilbert with constraints. 
                Construct it from scratch instead."""
            )

        return CustomHilbert(self._local_states, self.size * n)

    def __repr__(self):
        constr = (
            ", has_constraint={}".format(self._has_constraint)
            if self._has_constraint
            else ""
        )
        return "CustomHilbert(N={}; local_size={}{})".format(
            len(self.local_states), constr, self.size
        )<|MERGE_RESOLUTION|>--- conflicted
+++ resolved
@@ -18,12 +18,8 @@
         self,
         local_states: Optional[List[Real]],
         N: int = 1,
-<<<<<<< HEAD
         constraint_fn: Optional[Callable] = None,
-=======
-        constraints: Optional = None,
         graph: Optional[AbstractGraph] = None,
->>>>>>> 83994894
     ):
         r"""
         Constructs a new ``CustomHilbert`` given a list of eigenvalues of the states and
