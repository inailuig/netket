# Copyright 2021 The Flax Authors.
#
# Licensed under the Apache License, Version 2.0 (the "License");
# you may not use this file except in compliance with the License.
# You may obtain a copy of the License at
#
#     http://www.apache.org/licenses/LICENSE-2.0
#
# Unless required by applicable law or agreed to in writing, software
# distributed under the License is distributed on an "AS IS" BASIS,
# WITHOUT WARRANTIES OR CONDITIONS OF ANY KIND, either express or implied.
# See the License for the specific language governing permissions and
# limitations under the License.

"""Linear modules."""

from dataclasses import field

from typing import Any, Callable, Iterable, Optional, Tuple, Union
from functools import partial

import flax
from flax.linen.module import Module, compact
from netket.nn.initializers import lecun_normal, normal, variance_scaling, zeros
from netket import jax as nkjax
from netket.graph import AbstractGraph, SymmGroup
from netket.utils import HashableArray

from jax import lax
import jax.numpy as jnp
import numpy as np


PRNGKey = Any
Shape = Iterable[int]
Dtype = Any  # this could be a real type?
Array = Any


default_kernel_init = normal(stddev=0.01)
# complex_kernel_init = lecun_normal()


def _normalize_axes(axes, ndim):
    # A tuple by convention. len(axes_tuple) then also gives the rank efficiently.
    return tuple([ax if ax >= 0 else ndim + ax for ax in axes])


def _canonicalize_tuple(x):
    if isinstance(x, Iterable):
        return tuple(x)
    else:
        return (x,)


class DenseGeneral(Module):
    """A linear transformation with flexible axes.

    Attributes:
      features: int or tuple with number of output features.
      axis: int or tuple with axes to apply the transformation on. For instance,
        (-2, -1) will apply the transformation to the last two axes.
      batch_dims: tuple with batch axes.
      use_bias: whether to add a bias to the output (default: True).
      dtype: the dtype of the computation (default: float32).
      kernel_init: initializer function for the weight matrix.
      bias_init: initializer function for the bias.
      precision: numerical precision of the computation see `jax.lax.Precision`
        for details.
    """

    features: Union[int, Iterable[int]]
    axis: Union[int, Iterable[int]] = -1
    batch_dims: Iterable[int] = ()
    use_bias: bool = True
    dtype: Dtype = jnp.float64
    kernel_init: Callable[[PRNGKey, Shape, Dtype], Array] = default_kernel_init
    bias_init: Callable[[PRNGKey, Shape, Dtype], Array] = zeros
    precision: Any = None

    @compact
    def __call__(self, inputs: Array) -> Array:
        """Applies a linear transformation to the inputs along multiple dimensions.
        Args:
          inputs: The nd-array to be transformed.
        Returns:
          The transformed input.
        """
        features = _canonicalize_tuple(self.features)
        axis = _canonicalize_tuple(self.axis)
        batch_dims = _canonicalize_tuple(self.batch_dims)
        if batch_dims:
            max_dim = np.max(batch_dims)
            if set(batch_dims) != set(range(max_dim + 1)):
                raise ValueError(
                    "batch_dims %s must be consecutive leading "
                    "dimensions starting from 0." % str(batch_dims)
                )

        dtype = jnp.promote_types(inputs.dtype, self.dtype)

        inputs = jnp.asarray(inputs, dtype)

        ndim = inputs.ndim
        n_batch_dims = len(batch_dims)
        axis = _normalize_axes(axis, ndim)
        batch_dims = _normalize_axes(batch_dims, ndim)
        n_axis, n_features = len(axis), len(features)

        def kernel_init_wrap(rng, shape, dtype=jnp.float32):
            size_batch_dims = np.prod(shape[:n_batch_dims], dtype=np.int32)
            flat_shape = (
                np.prod(shape[n_batch_dims : n_axis + n_batch_dims]),
                np.prod(shape[-n_features:]),
            )
            kernel = jnp.concatenate(
                [
                    self.kernel_init(rng, flat_shape, dtype)
                    for _ in range(size_batch_dims)
                ],
                axis=0,
            )
            return jnp.reshape(kernel, shape)

        batch_shape = tuple([inputs.shape[ax] for ax in batch_dims])
        kernel_shape = tuple([inputs.shape[ax] for ax in axis]) + features
        kernel = self.param("kernel", kernel_init_wrap, batch_shape + kernel_shape)
        kernel = jnp.asarray(kernel, dtype)

        batch_ind = tuple(range(n_batch_dims))
        contract_ind = tuple(range(n_batch_dims, n_axis + n_batch_dims))
        out = lax.dot_general(
            inputs,
            kernel,
            ((axis, contract_ind), (batch_dims, batch_ind)),
            precision=self.precision,
        )

        if self.use_bias:

            def bias_init_wrap(rng, shape, dtype=jnp.float32):
                size_batch_dims = np.prod(shape[:n_batch_dims], dtype=np.int32)
                flat_shape = (np.prod(shape[-n_features:]),)
                bias = jnp.concatenate(
                    [
                        self.bias_init(rng, flat_shape, dtype)
                        for _ in range(size_batch_dims)
                    ],
                    axis=0,
                )
                return jnp.reshape(bias, shape)

            bias = self.param("bias", bias_init_wrap, batch_shape + features)

            # Reshape bias for broadcast.
            expand_dims = sorted(set(range(inputs.ndim)) - set(axis) - set(batch_dims))
            for ax in expand_dims:
                bias = jnp.expand_dims(bias, ax)
            bias = jnp.asarray(bias, dtype)
            out = out + bias
        return out


class Dense(Module):
    """A linear transformation applied over the last dimension of the input.

    Attributes:
      features: the number of output features.
      use_bias: whether to add a bias to the output (default: True).
      dtype: the dtype of the computation (default: float32).
      precision: numerical precision of the computation see `jax.lax.Precision`
        for details.
      kernel_init: initializer function for the weight matrix.
      bias_init: initializer function for the bias.
    """

    features: int
    use_bias: bool = True
    dtype: Any = jnp.float64
    precision: Any = None
    kernel_init: Callable[[PRNGKey, Shape, Dtype], Array] = default_kernel_init
    bias_init: Callable[[PRNGKey, Shape, Dtype], Array] = zeros

    @compact
    def __call__(self, inputs: Array) -> Array:
        """Applies a linear transformation to the inputs along the last dimension.
        Args:
          inputs: The nd-array to be transformed.
        Returns:
          The transformed input.
        """
        dtype = jnp.promote_types(inputs.dtype, self.dtype)

        inputs = jnp.asarray(inputs, dtype)
        kernel = self.param(
            "kernel", self.kernel_init, (inputs.shape[-1], self.features), self.dtype
        )
        kernel = jnp.asarray(kernel, dtype)
        y = lax.dot_general(
            inputs,
            kernel,
            (((inputs.ndim - 1,), (0,)), ((), ())),
            precision=self.precision,
        )
        if self.use_bias:
            bias = self.param("bias", self.bias_init, (self.features,), self.dtype)
            bias = jnp.asarray(bias, dtype)
            y = y + bias
        return y


def _symmetrizer_col(perms, features):
    """
    Creates the mapping from symmetry-reduced kernel w to full kernel W, s.t.
        W[ij] = S[ij][kl] w[kl]
    where [ij] ∈ [0,...,n_sites×n_hidden) and [kl] ∈ [0,...,n_sites×features).
    For each [ij] there is only one [kl] such that S[ij][kl] is non-zero, in which
    case S[ij][kl] == 1. Thus, this method only returns the array of indices `col`
    of shape (n_sites×n_hidden,) satisfying
        W[ij] = w[col[ij]]  <=>  W = w[col].

    See Test/Models/test_nn.py:test_symmetrizer for how this relates to the
    matrix form of the symmetrizer.
    """
    n_symm, n_sites = perms.shape
    n_hidden = features * n_symm

    ij = np.arange(n_sites * n_hidden)
    i, j = np.unravel_index(ij, (n_sites, n_hidden))

    k = perms[j % n_symm, i]
    l = np.floor_divide(j, n_symm)
    kl = np.ravel_multi_index((k, l), (n_sites, features))

    return kl


class DenseSymm(Module):
    """A symmetrized linear transformation applied over the last dimension of the input.

    This layer uses a reduced number of parameters, which are arranged so that the full
    affine transformation is invariant under all of the given permutations when applied to s.
    """

    symmetries: Union[HashableArray, SymmGroup]
    """A group of symmetry operations (or array of permutation indices) over which the layer should be invariant.
<<<<<<< HEAD
=======

>>>>>>> 4a3abfc0
        Numpy/Jax arrays must be wrapped into an :class:`netket.utils.HashableArray`.
    """
    features: int
    """The number of symmetry-reduced features. The full output size is len(symmetries) * features."""
    use_bias: bool = True
    """Whether to add a bias to the output (default: True)."""
    dtype: Any = jnp.float64
    """The dtype of the weights."""
    precision: Any = None
    """numerical precision of the computation see `jax.lax.Precision`for details."""

    kernel_init: Callable[[PRNGKey, Shape, Dtype], Array] = default_kernel_init
    """Initializer for the Dense layer matrix."""
    bias_init: Callable[[PRNGKey, Shape, Dtype], Array] = zeros
    """Initializer for the bias."""

    def setup(self):
        perms = np.asarray(self.symmetries)
        self.n_symm, self.n_sites = perms.shape
        self.n_hidden = self.features * self.n_symm

        self.symm_cols = jnp.asarray(_symmetrizer_col(perms, self.features))

    def full_kernel(self, kernel):
        """
        Converts the symmetry-reduced kernel of shape (n_sites, features) to
        the full Dense kernel of shape (n_sites, features * n_symm).
        """
        kernel = kernel.reshape(-1)
        result = kernel[self.symm_cols]
        return result.reshape(self.n_sites, -1)

    def full_bias(self, bias):
        """
        Convert symmetry-reduced bias of shape (features,) to the full bias of
        shape (n_symm * features,).
        """
        return jnp.repeat(bias, self.n_symm)

    @compact
    def __call__(self, inputs: Array) -> Array:
        """Applies the symmetrized linear transformation to the inputs along the last dimension.

        Args:
          inputs: The nd-array to be transformed.

        Returns:
          The transformed input.
        """
        dtype = jnp.promote_types(inputs.dtype, self.dtype)
        inputs = jnp.asarray(inputs, dtype)

        kernel = self.param(
            "kernel", self.kernel_init, (inputs.shape[-1], self.features), self.dtype
        )
        kernel = self.full_kernel(kernel)
        kernel = jnp.asarray(kernel, dtype)

        y = lax.dot_general(
            inputs,
            kernel,
            (((inputs.ndim - 1,), (0,)), ((), ())),
            precision=self.precision,
        )

        if self.use_bias:
            bias = self.param("bias", self.bias_init, (self.features,), self.dtype)
            bias = jnp.asarray(self.full_bias(bias), dtype)
            y += bias

        return y


<<<<<<< HEAD
=======
class DenseEquivariant(Module):
    """Implements a G-convolution that acts on a feature map of symmetry
    poses of shape [batch_size,n_symm*in_features] and returns a feature
    map of poses of shape [batch_size,n_symm*out_features]

    G-convolutions are described in ` Cohen et. {\it al} <http://proceedings.mlr.press/v48/cohenc16.pdf>`_
    and applied to quantum many-body problems in ` Roth et. {\it al} <https://arxiv.org/pdf/2104.05085.pdf>`_

    The G-convolution generalizes the convolution to non-commuting groups:

    .. math ::

        C^i_g = \sum_h {\bf W}_{g^{-1} h} \cdot {\bf f}_h

    Symmetry poses that are linked by the same symmetry element are connected
    by the same filter. The output symmetry group is an involution over the
    input symmetry group, i.e. the symmetry group is inverted by G-convolution

    .. math ::

        {\bf C}*(g) = C(g^{-1})

    """

    symmetry_info: Union[HashableArray, SymmGroup]
    """Flattened product table generated by SymmGroup.produt_table().ravel()
    that specifies the product of the group with its involution, or the
    SymmGroup object itself"""
    in_features: int
    """The number of symmetry-reduced input features. The full input size
    is n_symm*in_features."""
    out_features: int
    """The number of symmetry-reduced output features. The full output size
    is n_symm*out_features."""
    use_bias: bool = True
    """Whether to add a bias to the output (default: True)."""
    dtype: Any = jnp.float64
    """The dtype of the weights."""
    precision: Any = None
    """numerical precision of the computation see `jax.lax.Precision`for details."""

    kernel_init: Callable[[PRNGKey, Shape, Dtype], Array] = default_kernel_init
    """Initializer for the Dense layer matrix."""
    bias_init: Callable[[PRNGKey, Shape, Dtype], Array] = zeros
    """Initializer for the bias."""

    def setup(self):
        if isinstance(self.symmetry_info, SymmGroup):
            self.symmetry_info = HashableArray(
                self.symmetry_info.product_table().ravel()
            )
        if not np.asarray(self.symmetry_info).ndim == 1:
            raise ValueError("Product table should be flattened")

        self.n_symm = int(np.sqrt(np.asarray(self.symmetry_info).shape[0]))

    def full_kernel(self, kernel):
        """
        Converts the symmetry-reduced kernel of shape (n_sites, features) to
        the full Dense kernel of shape (n_sites, features * n_symm).
        """

        result = jnp.take(kernel, self.symmetry_info, 0)
        result = result.reshape(
            self.n_symm, self.n_symm, self.in_features, self.out_features
        )
        result = result.transpose(2, 0, 3, 1).reshape(
            self.n_symm * self.in_features, -1
        )

        return result

    def full_bias(self, bias):
        """
        Convert symmetry-reduced bias of shape (features,) to the full bias of
        shape (n_symm * features,).
        """
        return jnp.repeat(bias, self.n_symm)

    @compact
    def __call__(self, inputs: Array) -> Array:
        """Applies the equivariant transform to the inputs along the last dimension.
        Args:
          inputs: The nd-array to be transformed.
        Returns:
          The transformed input.
        """
        dtype = jnp.promote_types(inputs.dtype, self.dtype)
        inputs = jnp.asarray(inputs, dtype)

        kernel = self.param(
            "kernel",
            self.kernel_init,
            (inputs.shape[-1], self.in_features, self.out_features),
            self.dtype,
        )
        kernel = self.full_kernel(kernel)
        kernel = jnp.asarray(kernel, dtype)

        y = lax.dot_general(
            inputs,
            kernel,
            (((inputs.ndim - 1,), (0,)), ((), ())),
            precision=self.precision,
        )

        if self.use_bias:
            bias = self.param("bias", self.bias_init, (self.out_features,), self.dtype)
            bias = jnp.asarray(self.full_bias(bias), dtype)
            y += bias

        return y


>>>>>>> 4a3abfc0
class Conv(Module):
    """Convolution Module wrapping lax.conv_general_dilated.

    Attributes:
      features: number of convolution filters.
      kernel_size: shape of the convolutional kernel. For 1D convolution,
        the kernel size can be passed as an integer. For all other cases, it must
        be a sequence of integers.
      strides: a sequence of `n` integers, representing the inter-window
        strides.
      padding: either the string `'SAME'`, the string `'VALID'`, or a sequence
        of `n` `(low, high)` integer pairs that give the padding to apply before
        and after each spatial dimension.
      input_dilation: `None`, or a sequence of `n` integers, giving the
        dilation factor to apply in each spatial dimension of `inputs`.
        Convolution with input dilation `d` is equivalent to transposed
        convolution with stride `d`.
      kernel_dilation: `None`, or a sequence of `n` integers, giving the
        dilation factor to apply in each spatial dimension of the convolution
        kernel. Convolution with kernel dilation is also known as 'atrous
        convolution'.
      feature_group_count: integer, default 1. If specified divides the input
        features into groups.
      use_bias: whether to add a bias to the output (default: True).
      dtype: the dtype of the computation (default: float32).
      precision: numerical precision of the computation see `jax.lax.Precision`
        for details.
      kernel_init: initializer for the convolutional kernel.
      bias_init: initializer for the bias.
    """

    features: int
    kernel_size: Union[int, Iterable[int]]
    strides: Optional[Iterable[int]] = None
    padding: Union[str, Iterable[Tuple[int, int]]] = "SAME"
    input_dilation: Optional[Iterable[int]] = None
    kernel_dilation: Optional[Iterable[int]] = None
    feature_group_count: int = 1
    use_bias: bool = True
    dtype: Dtype = jnp.float64
    precision: Any = None
    kernel_init: Callable[[PRNGKey, Shape, Dtype], Array] = default_kernel_init
    bias_init: Callable[[PRNGKey, Shape, Dtype], Array] = zeros

    @compact
    def __call__(self, inputs: Array) -> Array:
        """Applies a convolution to the inputs.
        Args:
          inputs: input data with dimensions (batch, spatial_dims..., features).
        Returns:
          The convolved data.
        """
        dtype = jnp.promote_types(inputs.dtype, self.dtype)

        inputs = jnp.asarray(inputs, dtype)

        if isinstance(self.kernel_size, int):
            kernel_size = (self.kernel_size,)
        else:
            kernel_size = self.kernel_size

        is_single_input = False
        if inputs.ndim == len(kernel_size) + 1:
            is_single_input = True
            inputs = jnp.expand_dims(inputs, axis=0)

        strides = self.strides or (1,) * (inputs.ndim - 2)

        in_features = inputs.shape[-1]
        assert in_features % self.feature_group_count == 0
        kernel_shape = kernel_size + (
            in_features // self.feature_group_count,
            self.features,
        )
        kernel = self.param("kernel", self.kernel_init, kernel_shape, self.dtype)
        kernel = jnp.asarray(kernel, dtype)

        dimension_numbers = flax.linen.linear._conv_dimension_numbers(inputs.shape)
        y = lax.conv_general_dilated(
            inputs,
            kernel,
            strides,
            self.padding,
            lhs_dilation=self.input_dilation,
            rhs_dilation=self.kernel_dilation,
            dimension_numbers=dimension_numbers,
            feature_group_count=self.feature_group_count,
            precision=self.precision,
        )

        if is_single_input:
            y = jnp.squeeze(y, axis=0)

        if self.use_bias:
            bias = self.param("bias", self.bias_init, (self.features,), self.dtype)
            bias = jnp.asarray(bias, dtype)
            y = y + bias
        return y


class ConvTranspose(Module):
    """Convolution Module wrapping lax.conv_general_dilated.

    Attributes:
      features: number of convolution filters.
      kernel_size: shape of the convolutional kernel. For 1D convolution,
        the kernel size can be passed as an integer. For all other cases, it must
        be a sequence of integers.
      strides: a sequence of `n` integers, representing the inter-window
        strides.
      padding: either the string `'SAME'`, the string `'VALID'`, or a sequence
        of `n` `(low, high)` integer pairs that give the padding to apply before
        and after each spatial dimension.
      kernel_dilation: `None`, or a sequence of `n` integers, giving the
        dilation factor to apply in each spatial dimension of the convolution
        kernel. Convolution with kernel dilation is also known as 'atrous
        convolution'.
      use_bias: whether to add a bias to the output (default: True).
      dtype: the dtype of the computation (default: float32).
      precision: numerical precision of the computation see `jax.lax.Precision`
        for details.
      kernel_init: initializer for the convolutional kernel.
      bias_init: initializer for the bias.
    """

    features: int
    kernel_size: Union[int, Iterable[int]]
    strides: Optional[Iterable[int]] = None
    padding: Union[str, Iterable[Tuple[int, int]]] = "SAME"
    kernel_dilation: Optional[Iterable[int]] = None
    use_bias: bool = True
    dtype: Dtype = jnp.float64
    precision: Any = None
    kernel_init: Callable[[PRNGKey, Shape, Dtype], Array] = default_kernel_init
    bias_init: Callable[[PRNGKey, Shape, Dtype], Array] = zeros

    @compact
    def __call__(self, inputs: Array) -> Array:
        """Applies a transposed convolution to the inputs. Behaviour mirrors of
        `jax.lax.conv_transpose`.
        Args:
          inputs: input data with dimensions (batch, spatial_dims..., features).
        Returns:
          The convolved data.
        """
        dtype = jnp.promote_types(self.dtype, inputs.dtype)

        inputs = jnp.asarray(inputs, dtype)

        if isinstance(self.kernel_size, int):
            kernel_size = (self.kernel_size,)
        else:
            kernel_size = self.kernel_size

        is_single_input = False
        if inputs.ndim == len(kernel_size) + 1:
            is_single_input = True
            inputs = jnp.expand_dims(inputs, axis=0)

        strides = self.strides or (1,) * (inputs.ndim - 2)

        in_features = inputs.shape[-1]
        kernel_shape = kernel_size + (in_features, self.features)
        kernel = self.param("kernel", self.kernel_init, kernel_shape, self.dtype)
        kernel = jnp.asarray(kernel, dtype)

        y = lax.conv_transpose(
            inputs,
            kernel,
            strides,
            self.padding,
            rhs_dilation=self.kernel_dilation,
            precision=self.precision,
        )

        if is_single_input:
            y = jnp.squeeze(y, axis=0)
        if self.use_bias:
            bias = self.param("bias", self.bias_init, (self.features,), self.dtype)
            bias = jnp.asarray(bias, dtype)
            bias = jnp.asarray(bias, dtype)
            y = y + bias
        return y<|MERGE_RESOLUTION|>--- conflicted
+++ resolved
@@ -244,10 +244,7 @@
 
     symmetries: Union[HashableArray, SymmGroup]
     """A group of symmetry operations (or array of permutation indices) over which the layer should be invariant.
-<<<<<<< HEAD
-=======
-
->>>>>>> 4a3abfc0
+
         Numpy/Jax arrays must be wrapped into an :class:`netket.utils.HashableArray`.
     """
     features: int
@@ -321,8 +318,6 @@
         return y
 
 
-<<<<<<< HEAD
-=======
 class DenseEquivariant(Module):
     """Implements a G-convolution that acts on a feature map of symmetry
     poses of shape [batch_size,n_symm*in_features] and returns a feature
@@ -437,7 +432,6 @@
         return y
 
 
->>>>>>> 4a3abfc0
 class Conv(Module):
     """Convolution Module wrapping lax.conv_general_dilated.
 
