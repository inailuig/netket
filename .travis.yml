language: python
sudo: required

matrix:
  include:

    - os: osx
      osx_image: xcode10.2
      language: generic
      env: PYTHON=3.6.0

    - os: osx
      osx_image: xcode11.3
      language: generic
      env: CONDA=3.6

    - os: linux
      dist: xenial
      python: 3.6
      addons:
        apt:
          sources:
            - 'ubuntu-toolchain-r-test'
          packages:
            - 'libopenmpi-dev'
            - 'openmpi-bin'

    # Modern toolsets
    - os: linux
      dist: xenial
      python: 3.7
      addons:
        apt:
          sources:
            - 'ubuntu-toolchain-r-test'
          packages:
            - 'libmpich-dev'
            - 'mpich'

    - os: linux
      dist: xenial
      python: 3.8
      addons:
        apt:
          sources:
            - 'ubuntu-toolchain-r-test'
          packages:
            - 'libopenmpi-dev'
            - 'openmpi-bin'

before_install:
  - |
     if [ -n "$CONDA" ]; then
       if [ "$TRAVIS_OS_NAME" = "linux" ]; then OS=Linux-x86_64; else OS=MacOSX-x86_64; fi
       wget -O miniconda.sh https://repo.continuum.io/miniconda/Miniconda${CONDA:0:1}-latest-$OS.sh
       bash miniconda.sh -b -p $HOME/miniconda
       export PATH="$HOME/miniconda/bin:$PATH"
       conda config --set always_yes yes --set changeps1 no
       conda update -q conda
       conda install -q conda-build
       conda env create --file environment.yml
       source activate netket_env
     # When Travis starts supporting `addons: brew: packages: [...]` correctly,
     # this can be move this into the build matrix.
     elif [[ "$TRAVIS_OS_NAME" == "osx" ]]; then
       brew update
       brew ls --versions openmpi && brew upgrade openmpi || brew install openmpi
       brew ls --versions pyenv && brew upgrade pyenv || brew install pyenv

       # Force OS X to use the correct python version. This is only because
       # Travis' support for `language: python` on OS X is too buggy.

       PYTHON_CONFIGURE_OPTS="--enable-framework" pyenv install $PYTHON
       # This part is (apparently) quite important! As per the docs it makes
       # pyenv aware that some executables have been installed/removed. Without it
       # `pyenv global` won't be able to find the version of Python we're asking for.
       pyenv rehash
       # Printing the info about pyenv's python version before and after the change.
       # We should see something like `system` before and `3.6.0` after.
       pyenv global
       pyenv global $PYTHON
       pyenv global
       # Manually update the PATH as advised in the pyenv docs.
       PATH="$(pyenv root)/shims:$PATH"
       # OS X build have `language: generic` so `TRAVIS_PYTHON_VERSION` is undefined
       # at first.
       TRAVIS_PYTHON_VERSION=$PYTHON
     fi
  - |
     if ! which pip; then
       python -m easy_install pip
     fi

install:
  - python --version
  - python -m pip install -U pip
  - python -m pip --version
<<<<<<< HEAD
  - python -m pip install numpy scipy networkx 'pytest==5.3' python-igraph jax jaxlib black mpi4py
  - python -m pip install mpi4jax
=======
  - python -m pip install networkx 'pytest==5.3' python-igraph jax jaxlib black
>>>>>>> 48b5ecc2
  - |
    if [ -n "$CONDA" || $TRAVIS_OS_NAME != "osx" ]; then
      python -m pip install torch
    fi
  - |
    if [ -z "$CONDA" ]; then
      python -m pip install mpi4jax
    fi
  - python -m pip install pytest-xdist
  - python -m pytest --version
  - python -m pip install -v .
  - mkdir workdir && cd workdir

script:
  - python -c 'import netket'
  - python -m pytest --durations=0 -n 2 --verbose ../Test/
  - mpirun -np 2 python -m pytest --durations=0 --verbose ../Test_MPI
  # - python -m pytest --durations=0 --verbose --doctest-glob='*.md' ../Docs/<|MERGE_RESOLUTION|>--- conflicted
+++ resolved
@@ -95,12 +95,7 @@
   - python --version
   - python -m pip install -U pip
   - python -m pip --version
-<<<<<<< HEAD
-  - python -m pip install numpy scipy networkx 'pytest==5.3' python-igraph jax jaxlib black mpi4py
-  - python -m pip install mpi4jax
-=======
   - python -m pip install networkx 'pytest==5.3' python-igraph jax jaxlib black
->>>>>>> 48b5ecc2
   - |
     if [ -n "$CONDA" || $TRAVIS_OS_NAME != "osx" ]; then
       python -m pip install torch
