--- conflicted
+++ resolved
@@ -116,8 +116,6 @@
     operator_.FindConn(v, mel, connectors, newconfs);
   }
 
-<<<<<<< HEAD
-=======
   void ForEachConn(VectorConstRefType v, ConnCallback callback) const override {
     operator_.ForEachConn(v, callback);
   }
@@ -125,7 +123,6 @@
   const AbstractHilbert &GetHilbert() const noexcept override {
     return hilbert_;
   }
->>>>>>> c93fd260
 };  // namespace netket
 }  // namespace netket
 #endif